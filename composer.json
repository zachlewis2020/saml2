--- conflicted
+++ resolved
@@ -22,13 +22,9 @@
         "phpmd/phpmd": "~1.5",
         "sensiolabs/security-checker": "~1.1",
         "phpunit/phpunit": "~3.7",
-<<<<<<< HEAD
+        "satooshi/php-coveralls": "~0.6.1",
         "sebastian/phpcpd": "~1.4",
         "mockery/mockery": "~0.9"
-=======
-        "satooshi/php-coveralls": "dev-master",
-        "sebastian/phpcpd": "~1.4"
->>>>>>> 66aa255e
     },
     "autoload": {
         "psr-0": {
