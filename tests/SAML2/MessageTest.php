<?php

namespace SAML2;

use PHPUnit_Framework_TestCase as TestCase;

class MessageTest extends TestCase
{
    /**
     * @group Message
     */
    public function testCorrectSignatureMethodCanBeExtractedFromAuthnRequest()
    {
        $authnRequest = new \DOMDocument();
        $authnRequest->loadXML(<<<'AUTHNREQUEST'
<samlp:AuthnRequest
    xmlns:samlp="urn:oasis:names:tc:SAML:2.0:protocol"
    xmlns:saml="urn:oasis:names:tc:SAML:2.0:assertion"
    AssertionConsumerServiceIndex="1"
    Destination="https://tiqr.stepup.org/idp/profile/saml2/Redirect/SSO"
    ID="_2b0226190ca1c22de6f66e85f5c95158"
    IssueInstant="2014-09-22T13:42:00Z"
    Version="2.0">
  <saml:Issuer>https://gateway.stepup.org/saml20/sp/metadata</saml:Issuer>
  <saml:Subject>
        <saml:NameID Format="urn:oasis:names:tc:SAML:1.1:nameid-format:unspecified">user@example.org</saml:NameID>
  </saml:Subject>
</samlp:AuthnRequest>
AUTHNREQUEST
        );

        $privateKey = CertificatesMock::getPrivateKey();

        $unsignedMessage = Message::fromXML($authnRequest->documentElement);
        $unsignedMessage->setSignatureKey($privateKey);
        $unsignedMessage->setCertificates(array(CertificatesMock::PUBLIC_KEY_PEM));

        $signedMessage = Message::fromXML($unsignedMessage->toSignedXML());

        $this->assertEquals($privateKey->getAlgorith(), $signedMessage->getSignatureMethod());
    }

    /**
     * @group Message
     */
    public function testIssuerParsedAsNameID()
    {
        $authnRequest = new \DOMDocument();
        $authnRequest->loadXML(<<<'AUTHNREQUEST'
<samlp:AuthnRequest
    xmlns:samlp="urn:oasis:names:tc:SAML:2.0:protocol"
    xmlns:saml="urn:oasis:names:tc:SAML:2.0:assertion"
    AssertionConsumerServiceIndex="1"
    Destination="https://tiqr.stepup.org/idp/profile/saml2/Redirect/SSO"
    ID="_2b0226190ca1c22de6f66e85f5c95158"
    IssueInstant="2014-09-22T13:42:00Z"
    Version="2.0">
  <saml:Issuer NameQualifier="https://gateway.stepup.org/saml20/sp/metadata"
    SPNameQualifier="https://spnamequalifier.com"
    SPProvidedID="ProviderID"
    Format="urn:oasis:names:tc:SAML:1.1:nameid-format:unspecified">
        https://gateway.stepup.org/saml20/sp/metadata
  </saml:Issuer>
  <saml:Subject>
        <saml:NameID Format="urn:oasis:names:tc:SAML:1.1:nameid-format:unspecified">user@example.org</saml:NameID>
  </saml:Subject>
</samlp:AuthnRequest>
AUTHNREQUEST
        );

        $message = Message::fromXML($authnRequest->documentElement);
        $issuer = $message->getIssuer();
        $this->assertInstanceOf('SAML2\XML\saml\Issuer', $issuer);
        $this->assertEquals('https://gateway.stepup.org/saml20/sp/metadata', $issuer->NameQualifier);
        $this->assertEquals('https://spnamequalifier.com', $issuer->SPNameQualifier);
        $this->assertEquals('ProviderID', $issuer->SPProvidedID);
        $this->assertEquals('urn:oasis:names:tc:SAML:1.1:nameid-format:unspecified', $issuer->Format);
        $this->assertEquals('https://gateway.stepup.org/saml20/sp/metadata', $issuer->value);
    }

    /**
     * @group Message
     */
    public function testIssuerParsedAsString()
    {
        $authnRequest = new \DOMDocument();
        $authnRequest->loadXML(<<<'AUTHNREQUEST'
<samlp:AuthnRequest
    xmlns:samlp="urn:oasis:names:tc:SAML:2.0:protocol"
    xmlns:saml="urn:oasis:names:tc:SAML:2.0:assertion"
    AssertionConsumerServiceIndex="1"
    Destination="https://tiqr.stepup.org/idp/profile/saml2/Redirect/SSO"
    ID="_2b0226190ca1c22de6f66e85f5c95158"
    IssueInstant="2014-09-22T13:42:00Z"
    Version="2.0">
  <saml:Issuer>https://gateway.stepup.org/saml20/sp/metadata</saml:Issuer>
  <saml:Subject>
        <saml:NameID Format="urn:oasis:names:tc:SAML:1.1:nameid-format:unspecified">user@example.org</saml:NameID>
  </saml:Subject>
</samlp:AuthnRequest>
AUTHNREQUEST
        );

        $message = Message::fromXML($authnRequest->documentElement);
        $issuer = $message->getIssuer();
        $this->assertNotInstanceOf('\SAML2\XML\saml\Issuer', $issuer);
        $this->assertEquals('https://gateway.stepup.org/saml20/sp/metadata', $issuer);
    }

    /**
     * @group Message
     */
    public function testConvertIssuerToXML()
    {
        // first, try with common Issuer objects (Format=entity)
        $response = new Response();
        $issuer = new XML\saml\Issuer();
        $issuer->value = 'https://gateway.stepup.org/saml20/sp/metadata';
        $response->setIssuer($issuer);
        $xml = $response->toUnsignedXML();
        $xml_issuer = Utils::xpQuery($xml, './saml_assertion:Issuer');
        $xml_issuer = $xml_issuer[0];

        $this->assertFalse($xml_issuer->hasAttributes());
        $this->assertEquals($issuer->value, $xml_issuer->textContent);

        // now, try an Issuer with another format and attributes
        $issuer->Format = Constants::NAMEID_UNSPECIFIED;
        $issuer->NameQualifier = 'SomeNameQualifier';
        $issuer->SPNameQualifier = 'SomeSPNameQualifier';
        $issuer->SPProvidedID = 'SomeSPProvidedID';
        $response->setIssuer($issuer);
        $xml = $response->toUnsignedXML();
        $xml_issuer = Utils::xpQuery($xml, './saml_assertion:Issuer');
        $xml_issuer = $xml_issuer[0];

        $this->assertTrue($xml_issuer->hasAttributes());
        $this->assertEquals($issuer->value, $xml_issuer->textContent);
        $this->assertEquals($issuer->NameQualifier, $xml_issuer->getAttribute('NameQualifier'));
        $this->assertEquals($issuer->SPNameQualifier, $xml_issuer->getAttribute('SPNameQualifier'));
        $this->assertEquals($issuer->SPProvidedID, $xml_issuer->getAttribute('SPProvidedID'));

        // finally, make sure we can skip the Issuer by setting it to null
        $response->setIssuer(null);
        $xml = $response->toUnsignedXML();

        $this->assertEmpty(Utils::xpQuery($xml, './saml_assertion:Issuer'));
    }

    /**
     * @group Message
     */
    public function testCorrectSignatureMethodCanBeExtractedFromResponse()
    {
        $response = new \DOMDocument();
        $response->load(__DIR__.'/Response/response.xml');

        $privateKey = CertificatesMock::getPrivateKey();

        $unsignedMessage = Message::fromXML($response->documentElement);
        $unsignedMessage->setSignatureKey($privateKey);
        $unsignedMessage->setCertificates(array(CertificatesMock::PUBLIC_KEY_PEM));

        $signedMessage = Message::fromXML($unsignedMessage->toSignedXML());

        $this->assertEquals($privateKey->getAlgorith(), $signedMessage->getSignatureMethod());
    }

    /**
     * @group Message
<<<<<<< HEAD
     * @covers \SAML2\Message::setExtensions()
     * @covers \SAML2\Message::getExtensions()
     */
    public function testSetExtensions()
    {
        $response = new \DOMDocument();
        $response->load(__DIR__.'/Response/response.xml');

        $unsignedMessage = Message::fromXML($response->documentElement);
        $unsignedMessage->setExtensions(false);
        $this->assertEquals($unsignedMessage->getExtensions, []);

        $unsignedMessage->setExtensions(['1', '2', '3']);
        $this->assertEquals($unsignedMessage->getExtensions, ['1', '2', '3']);
=======
     */
    public function testGetExtensions() {
        $authnRequest = new \DOMDocument();
        $authnRequest->loadXML(<<<'AUTHNREQUEST'
<samlp:AuthnRequest
    xmlns:samlp="urn:oasis:names:tc:SAML:2.0:protocol"
    xmlns:saml="urn:oasis:names:tc:SAML:2.0:assertion"
    AssertionConsumerServiceIndex="1"
    Destination="https://tiqr.stepup.org/idp/profile/saml2/Redirect/SSO"
    ID="_2b0226190ca1c22de6f66e85f5c95158"
    IssueInstant="2014-09-22T13:42:00Z"
    Version="2.0">
  <saml:Issuer NameQualifier="https://gateway.stepup.org/saml20/sp/metadata"
    SPNameQualifier="https://spnamequalifier.com"
    SPProvidedID="ProviderID"
    Format="urn:oasis:names:tc:SAML:1.1:nameid-format:unspecified">
        https://gateway.stepup.org/saml20/sp/metadata
  </saml:Issuer>
  <samlp:Extensions>
    <myextElt att="value3">example1</myextElt>
    <myextElt att="value5" />
  </samlp:Extensions>
  <saml:Subject>
        <saml:NameID Format="urn:oasis:names:tc:SAML:1.1:nameid-format:unspecified">user@example.org</saml:NameID>
  </saml:Subject>
</samlp:AuthnRequest>
AUTHNREQUEST
        );

        $message = Message::fromXML($authnRequest->documentElement);
        $exts = $message->getExtensions();
        $this->assertCount(2, $exts);
        $this->assertEquals("myextElt", $exts[0]->localName);
        $this->assertEquals("example1", $exts[0]->xml->textContent);
        $this->assertEquals("myextElt", $exts[1]->localName);
    }

    /**
     * @group Message
     */
    public function testSetExtensions() {
        $authnRequest = new \DOMDocument();
        $authnRequest->loadXML(<<<'AUTHNREQUEST'
<samlp:AuthnRequest
    xmlns:samlp="urn:oasis:names:tc:SAML:2.0:protocol"
    xmlns:saml="urn:oasis:names:tc:SAML:2.0:assertion"
    AssertionConsumerServiceIndex="1"
    Destination="https://tiqr.stepup.org/idp/profile/saml2/Redirect/SSO"
    ID="_2b0226190ca1c22de6f66e85f5c95158"
    IssueInstant="2014-09-22T13:42:00Z"
    Version="2.0">
  <saml:Issuer NameQualifier="https://gateway.stepup.org/saml20/sp/metadata"
    SPNameQualifier="https://spnamequalifier.com"
    SPProvidedID="ProviderID"
    Format="urn:oasis:names:tc:SAML:1.1:nameid-format:unspecified">
        https://gateway.stepup.org/saml20/sp/metadata
  </saml:Issuer>
  <saml:Subject>
        <saml:NameID Format="urn:oasis:names:tc:SAML:1.1:nameid-format:unspecified">user@example.org</saml:NameID>
  </saml:Subject>
</samlp:AuthnRequest>
AUTHNREQUEST
        );

        $message = Message::fromXML($authnRequest->documentElement);
        $exts = $message->getExtensions();
        $this->assertCount(0, $exts);

        $dom = \SAML2\DOMDocumentFactory::create();
        $ce = $dom->createElementNS('http://www.example.com/XFoo', 'xfoo:test', 'Test data!');
        $newexts[] = new \SAML2\XML\Chunk($ce);

        $message->setExtensions($newexts);

        $exts = $message->getExtensions();
        $this->assertCount(1, $exts);
        $this->assertEquals("test", $exts[0]->localName);
        $this->assertEquals("Test data!", $exts[0]->xml->textContent);

        $xml = $message->toUnsignedXML();
        $xml_exts = Utils::xpQuery($xml, './samlp:Extensions');
        $this->assertCount(1, $xml_exts);
        $this->assertEquals("test", $xml_exts[0]->childNodes->item(0)->localName);
        $this->assertEquals("Test data!", $xml_exts[0]->childNodes->item(0)->textContent);
>>>>>>> 208625bd
    }
}<|MERGE_RESOLUTION|>--- conflicted
+++ resolved
@@ -168,22 +168,7 @@
 
     /**
      * @group Message
-<<<<<<< HEAD
-     * @covers \SAML2\Message::setExtensions()
      * @covers \SAML2\Message::getExtensions()
-     */
-    public function testSetExtensions()
-    {
-        $response = new \DOMDocument();
-        $response->load(__DIR__.'/Response/response.xml');
-
-        $unsignedMessage = Message::fromXML($response->documentElement);
-        $unsignedMessage->setExtensions(false);
-        $this->assertEquals($unsignedMessage->getExtensions, []);
-
-        $unsignedMessage->setExtensions(['1', '2', '3']);
-        $this->assertEquals($unsignedMessage->getExtensions, ['1', '2', '3']);
-=======
      */
     public function testGetExtensions() {
         $authnRequest = new \DOMDocument();
@@ -223,6 +208,7 @@
 
     /**
      * @group Message
+     * @covers \SAML2\Message::setExtensions()
      */
     public function testSetExtensions() {
         $authnRequest = new \DOMDocument();
@@ -268,6 +254,5 @@
         $this->assertCount(1, $xml_exts);
         $this->assertEquals("test", $xml_exts[0]->childNodes->item(0)->localName);
         $this->assertEquals("Test data!", $xml_exts[0]->childNodes->item(0)->textContent);
->>>>>>> 208625bd
     }
 }